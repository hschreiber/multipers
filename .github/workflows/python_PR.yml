--- conflicted
+++ resolved
@@ -78,11 +78,7 @@
         micromamba create -n build python=${{matrix.python-version}} pip wheel -c conda-forge
         micromamba activate build
 
-<<<<<<< HEAD
-        micromamba install 'gudhi>=3.11' 'numpy>=2' pot 'cython>=3' pytest scikit-learn matplotlib  joblib tqdm scipy tbb tbb-devel libboost libboost-devel python-build -c conda-forge
-=======
-        micromamba install 'gudhi>=3.11' 'numpy>=2' pot 'cython>=3' pytest scikit-learn matplotlib  joblib tqdm scipy tbb tbb-devel libboost-devel python-build llvm-openmp -c conda-forge
->>>>>>> 4701a04b
+        micromamba install 'gudhi>=3.11' 'numpy>=2' pot 'cython>=3' pytest scikit-learn matplotlib  joblib tqdm scipy tbb tbb-devel libboost libboost-devel python-build llvm-openmp -c conda-forge
         pip install pykeops filtration-domination --upgrade
 
         micromamba install c-compiler cxx-compiler  -c conda-forge 
